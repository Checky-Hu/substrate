--- conflicted
+++ resolved
@@ -84,11 +84,7 @@
 	// and set impl_version to equal spec_version. If only runtime
 	// implementation changes and behavior does not, then leave spec_version as
 	// is and increment impl_version.
-<<<<<<< HEAD
 	spec_version: 163,
-=======
-	spec_version: 162,
->>>>>>> 58da1c76
 	impl_version: 163,
 	apis: RUNTIME_API_VERSIONS,
 };
