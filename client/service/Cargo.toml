[package]
name = "sc-service"
version = "2.0.0"
authors = ["Parity Technologies <admin@parity.io>"]
edition = "2018"

[features]
default = ["rocksdb"]
# The RocksDB feature activates the RocksDB database backend. If it is not activated, and you pass
# a path to a database, an error will be produced at runtime.
rocksdb = ["client_db/kvdb-rocksdb"]
wasmtime = [
	"sc-executor/wasmtime",
]

[dependencies]
derive_more = "0.99.2"
futures = "0.1.29"
futures03 = { package = "futures", version = "0.3.1", features = ["compat"] }
parking_lot = "0.9.0"
lazy_static = "1.4.0"
log = "0.4.8"
slog = { version = "2.5.2", features = ["nested-values"] }
tokio-executor = "0.1.8"
<<<<<<< HEAD
tokio-timer = "0.2.11"
exit-future = { git = "https://github.com/expenses/exit-future", branch = "broadcast" }
=======
wasm-timer = "0.1"
exit-future = "0.1.4"
>>>>>>> 2ff5a08b
serde = "1.0.101"
serde_json = "1.0.41"
sysinfo = "0.9.5"
target_info = "0.1.0"
keystore = { package = "sc-keystore", path = "../keystore" }
sp-io = { path = "../../primitives/sr-io" }
sp-runtime = { path = "../../primitives/sr-primitives" }
sp-blockchain = { path = "../../primitives/blockchain" }
primitives = { package = "sp-core", path = "../../primitives/core" }
session = { package = "sp-sesssion", path = "../../primitives/session" }
app-crypto = { package = "sc-application-crypto", path = "../../primitives/application-crypto" }
consensus_common = { package = "sp-consensus", path = "../../primitives/consensus/common" }
network = { package = "sc-network", path = "../network" }
chain-spec = { package = "sc-chain-spec", path = "../chain-spec" }
client-api = { package = "sc-client-api", path = "../api" }
client = { package = "sc-client", path = "../" }
sp-api = { path = "../../primitives/sr-api" }
txpool-runtime-api = { package = "sp-transaction-pool-runtime-api", path = "../../primitives/transaction-pool/runtime-api" }
client_db = { package = "sc-client-db", path = "../db" }
codec = { package = "parity-scale-codec", version = "1.0.0" }
sc-executor = { path = "../executor" }
txpool = { package = "sc-transaction-pool", path = "../transaction-pool" }
txpool-api = { package = "sp-transaction-pool-api", path = "../../primitives/transaction-pool" }
rpc-servers = { package = "sc-rpc-server", path = "../rpc-servers" }
rpc = { package = "sc-rpc", path = "../rpc" }
tel = { package = "sc-telemetry", path = "../telemetry" }
offchain = { package = "sc-offchain", path = "../offchain" }
parity-multiaddr = { package = "parity-multiaddr", version = "0.5.0" }
grafana-data-source = { path = "../grafana-data-source" }
sc-tracing = { package = "sc-tracing", path = "../tracing" }
tracing = "0.1.10"

[dev-dependencies]
substrate-test-runtime-client = { path = "../../test/utils/runtime/client" }
babe-primitives = { package = "sp-consensus-babe", path = "../../primitives/consensus/babe" }
grandpa = { package = "sc-finality-grandpa", path = "../finality-grandpa" }
grandpa-primitives = { package = "sp-finality-granpda", path = "../../primitives/finality-grandpa" }
tokio = "0.1"<|MERGE_RESOLUTION|>--- conflicted
+++ resolved
@@ -22,13 +22,8 @@
 log = "0.4.8"
 slog = { version = "2.5.2", features = ["nested-values"] }
 tokio-executor = "0.1.8"
-<<<<<<< HEAD
-tokio-timer = "0.2.11"
+wasm-timer = "0.1"
 exit-future = { git = "https://github.com/expenses/exit-future", branch = "broadcast" }
-=======
-wasm-timer = "0.1"
-exit-future = "0.1.4"
->>>>>>> 2ff5a08b
 serde = "1.0.101"
 serde_json = "1.0.41"
 sysinfo = "0.9.5"
